import numpy as np
import matplotlib.pyplot as plt
from matplotlib import colors
from tqdm import tqdm

from plots import plot_grid, plot_comparison
from utilities import *

class DLASimulation:
    def __init__(self, size=100, eta=1.0, omega=1.5, max_iterations=1000, tolerance=1e-5, domain=None, parallel=False):
        self.size = size
        self.eta = eta
        self.omega = omega
        self.max_iterations = max_iterations
        self.tolerance = tolerance
        self.domain = np.zeros((size, size), dtype=np.int32)
        self.parallel = parallel

        # Metrics
        self.total_sor_iterations = 0
        self.sor_calls = 0

        # Initialize concentration field
        self.concentration = np.zeros((size, size), dtype=np.float64)

        # Set initial seed at the bottom center
        if domain is not None:
            self.domain = domain
        else:
            self.domain[0, size//2] = 1

        # Initialize with linear gradient
        self.initialize_concentration()

    def initialize_concentration(self):

        for row in range(self.size):
            self.concentration[row, :] = row / (self.size - 1)

        # Set boundary conditions directly
        # Top boundary (fixed)
        self.concentration[self.size - 1, :] = 1.0

        # Object sites (fixed)
        for row in range(self.size):
            for col in range(self.size):
                if self.domain[row, col] == 1:
                    self.concentration[row, col] = 0.0

        # Update concentration based on boundary conditions (seed)
        # self.solve_laplace()

    def solve_laplace(self):

        # Top boundary (fixed)
        self.concentration[self.size - 1, :] = 1.0

        # Object sites (fixed)
        for row in range(self.size):
            for col in range(self.size):
                if self.domain[row, col] == 1:
                    self.concentration[row, col] = 0.0

        if self.parallel:
            iter_count = sor_iteration_parallel(
                self.concentration,
                self.domain,
                self.omega,
                self.tolerance,
                self.max_iterations
            )
        else:
            iter_count = sor_iteration(
                self.concentration,
                self.domain,
                self.omega,
                self.tolerance,
                self.max_iterations
            )

        # Update metrics
        self.total_sor_iterations += iter_count
        self.sor_calls += 1

        return iter_count

    def find_growth_candidates(self):

        candidates_i, candidates_j = find_growth_candidates_numba(
            self.domain, self.size)
        return list(zip(candidates_i, candidates_j))

    def calculate_growth_probabilities(self, candidates):

        if not candidates:
            return [], []

        # Convert to separate arrays for numba
        candidates_i = np.array([i for i, j in candidates], dtype=np.int32)
        candidates_j = np.array([j for i, j in candidates], dtype=np.int32)

        # Calculate probabilities using numba function
        probs = calculate_growth_probabilities_numba(
            candidates_i,
            candidates_j,
            self.concentration,
            self.eta
        )

        # Safety check: ensure all probabilities are non-negative
        probs = np.maximum(0.0, probs)

        # Re-normalize if needed
        sum_probs = np.sum(probs)
        if sum_probs <= 0:
            print("Warning: All probabilities are zero, falling back to equal probabilities")
            probs = np.ones_like(probs) / len(probs)

        return candidates, probs

    def grow_step(self):

        # Find growth candidates
        candidates = self.find_growth_candidates()
        np.random.shuffle(candidates)


        # If no candidates, return False (growth complete)
        if not candidates:
            return False

        # Calculate growth probabilities
        candidates, probs = self.calculate_growth_probabilities(candidates)

        # Choose a growth site based on probabilities
        if len(candidates) > 0:
            try:
                idx = np.random.choice(len(candidates), p=probs)
                row, col = candidates[idx]

                # Add to the object
                self.domain[row, col] = 1
                self.concentration[row, col] = 0.0  

                # Solve Laplace equation again with new boundary
                self.solve_laplace()

                return True
            except ValueError as e:
                print(f"Warning: Error in probability calculation: {e}")
                print(f"Probabilities: min={np.min(probs)}, max={np.max(probs)}, sum={np.sum(probs)}")
                # Fall back to equal probabilities
                idx = np.random.choice(len(candidates))
                row, col = candidates[idx]

                # Add to the object
                self.domain[row, col] = 1
                self.concentration[row, col] = 0.0

                # Solve Laplace equation again
                self.solve_laplace()

                return True

        return False
    
    def run_simulation(self, steps=1000):
        for step in tqdm(range(steps), desc="Growth Progress for η=%.2f" % self.eta):
            success = self.grow_step()
            if not success:
                print(f"Growth stopped after {step} steps")
                break

# Function to calculate optimal omega for a grid
def calculate_optimal_omega(grid_size):
    return 2 / (1 + np.sin(np.pi/(grid_size + 1)))

# Function to run multiple simulations with different eta values
def run_dla_experiments(etas=[0.5, 1.0, 2.0], size=100, steps=1000, parallel=False, savefig=False):
    results = []
    optimal_omega = calculate_optimal_omega(size)

    for eta in etas:
        sim = DLASimulation(size=size, eta=eta, omega=optimal_omega, parallel=parallel)
        sim.run_simulation(steps=steps)
        results.append(sim.domain)

        plot_grid(sim.domain, title=f"DLA Structure with η = {eta} in {steps} steps", savefig=True, filename=f"images/dla/dla_eta_{eta}.pdf", 
                  cmap=colors.ListedColormap(['white', 'black']))
    
<<<<<<< HEAD
    plot_comparison(results, title="DLA Structure for Different η Values", sub_titles=[f"η = {eta}" for eta in etas], savefig=True, 
=======
    plot_comparison(results, title="DLA Structure for Different η Values", sub_titles=[f"η = {eta}" for eta in etas], savefig=savefig, 
>>>>>>> f206b9b9
                    filename="images/dla/dla_comparison.pdf", cmap=colors.ListedColormap(['white', 'black']))
    return results

# Benchmark different omega values for SOR convergence
<<<<<<< HEAD
def find_optimal_omega(size=100, num_omegas=5, steps=50, etas=[0.5, 1.0, 2.0], savefig=False):
=======
def find_optimal_omega(size=100, num_omegas=5, steps=50, etas=[0.5, 1.0, 2.0], savefig=False):  
>>>>>>> f206b9b9
    omegas = np.linspace(1.5, 1.99, num_omegas)
    plt.rcParams.update({'font.size': 16})
    optimal_omega = calculate_optimal_omega(size)
    
    print("\nBenchmarking different omega values using DLASimulation:")
    print("{:<10} {:<10} {:<10} {:<10}".format("Omega", "Eta", "Avg Iterations", "Std Dev"))
    print("-" * 40)
    
    results = {eta: [] for eta in etas}
    domain = np.zeros((size, size), dtype=np.int32)

    # Start from 
    center = size // 2
    radius = size // 4
    for row in range(size):
        for col in range(size):
            if (row - center)**2 + (col - center)**2 < radius**2:
                domain[row, col] = 1

    
    for eta in etas:
        for omega in omegas:
            sim = DLASimulation(size=size, eta=eta, omega=omega, domain=domain)
            
            iter_counts = []
            for _ in range(steps):
                sim.grow_step()
                iter_counts.append(sim.total_sor_iterations / max(1, sim.sor_calls))
                
            avg_iter = np.mean(iter_counts)
            std_iter = np.std(iter_counts)
            results[eta].append((omega, avg_iter))
            
            print("{:<10.4f} {:<10.2f} {:<10.2f} {:<10.2f}".format(omega, eta, avg_iter, std_iter))
    
    # Plot results
    plt.figure(figsize=(10, 6))
    
    # First plot all lines to get their colors
    lines = []
    for eta in etas:
        omegas_vals, iterations = zip(*results[eta])
        line, = plt.plot(omegas_vals, iterations, 'o-', markersize=4, label=f'η={eta}')
        lines.append(line)
    
    # Now add the star markers for optimal values
    for i, eta in enumerate(etas):
        omegas_vals, iterations = zip(*results[eta])
        best_idx = np.argmin(iterations)
        best_omega = omegas_vals[best_idx]
        best_iter = iterations[best_idx]
        
        # Add star marker for optimal omega - make it larger and on top
        plt.plot(best_omega, best_iter, '*', color=lines[i].get_color(), 
                 markersize=15, zorder=10, 
                 label=f'$ω_{{{eta}}}^*={best_omega:.4f}$')
        
        # Add vertical line with the same color
        plt.axvline(x=best_omega, linestyle='--', color=lines[i].get_color(), alpha=0.5)
    
    # Add theoretical optimal line - always on top
    plt.axvline(x=optimal_omega, color='r', linestyle='--', 
                label=f'Theoretical optimal: {optimal_omega:.4f}', zorder=5)
    
    plt.xlabel('Omega (ω)')
    plt.ylabel('Avg Iterations to converge')
    plt.title('SOR Convergence Rate vs. Omega for Different η Values')
    plt.grid(True)
    plt.legend()
<<<<<<< HEAD
    
    # Save the figure
    plt.tight_layout()
    if savefig:
        plt.savefig("images/dla/sor_benchmark_eta.pdf")
    else:
        plt.show()
=======
    if savefig:
        plt.savefig("images/dla/sor_benchmark_eta.pdf")
>>>>>>> f206b9b9
    
    return results

# Run the simulation with optimized parameters
if __name__ == "__main__":
    # Increase font size
    plt.rcParams.update({'font.size': 14})
    etas = [0, 0.5, 1.0, 1.5]

    # Find optimal omega for SOR
    best_omega = find_optimal_omega(size=100, num_omegas=30, etas=[0, 0.5, 1.0, 1.5], savefig=True)

    # Test different eta values with the optimal omega
    print("\nRunning full DLA simulations with optimal omega...")
    results = run_dla_experiments(etas=etas, size=100, steps=500)

    # Measure fractal dimension
    print("\nMeasuring fractal dimension...")
    for i, sim in enumerate(results):
        fractal_dimension = calculate_fractal_dimension(sim)
        print(f"Fractal dimension for {etas[i]}: {fractal_dimension}")<|MERGE_RESOLUTION|>--- conflicted
+++ resolved
@@ -185,30 +185,18 @@
         sim.run_simulation(steps=steps)
         results.append(sim.domain)
 
-        plot_grid(sim.domain, title=f"DLA Structure with η = {eta} in {steps} steps", savefig=True, filename=f"images/dla/dla_eta_{eta}.pdf", 
+        plot_grid(sim.domain, title=f"DLA Structure with η = {eta} in {steps} steps", savefig=savefig, filename=f"images/dla/dla_eta_{eta}.pdf", 
                   cmap=colors.ListedColormap(['white', 'black']))
     
-<<<<<<< HEAD
-    plot_comparison(results, title="DLA Structure for Different η Values", sub_titles=[f"η = {eta}" for eta in etas], savefig=True, 
-=======
     plot_comparison(results, title="DLA Structure for Different η Values", sub_titles=[f"η = {eta}" for eta in etas], savefig=savefig, 
->>>>>>> f206b9b9
                     filename="images/dla/dla_comparison.pdf", cmap=colors.ListedColormap(['white', 'black']))
     return results
 
 # Benchmark different omega values for SOR convergence
-<<<<<<< HEAD
 def find_optimal_omega(size=100, num_omegas=5, steps=50, etas=[0.5, 1.0, 2.0], savefig=False):
-=======
-def find_optimal_omega(size=100, num_omegas=5, steps=50, etas=[0.5, 1.0, 2.0], savefig=False):  
->>>>>>> f206b9b9
     omegas = np.linspace(1.5, 1.99, num_omegas)
     plt.rcParams.update({'font.size': 16})
     optimal_omega = calculate_optimal_omega(size)
-    
-    print("\nBenchmarking different omega values using DLASimulation:")
-    print("{:<10} {:<10} {:<10} {:<10}".format("Omega", "Eta", "Avg Iterations", "Std Dev"))
-    print("-" * 40)
     
     results = {eta: [] for eta in etas}
     domain = np.zeros((size, size), dtype=np.int32)
@@ -223,7 +211,7 @@
 
     
     for eta in etas:
-        for omega in omegas:
+        for omega in tqdm(omegas, desc=f"Benchmarking η={eta}"):
             sim = DLASimulation(size=size, eta=eta, omega=omega, domain=domain)
             
             iter_counts = []
@@ -234,8 +222,6 @@
             avg_iter = np.mean(iter_counts)
             std_iter = np.std(iter_counts)
             results[eta].append((omega, avg_iter))
-            
-            print("{:<10.4f} {:<10.2f} {:<10.2f} {:<10.2f}".format(omega, eta, avg_iter, std_iter))
     
     # Plot results
     plt.figure(figsize=(10, 6))
@@ -271,7 +257,6 @@
     plt.title('SOR Convergence Rate vs. Omega for Different η Values')
     plt.grid(True)
     plt.legend()
-<<<<<<< HEAD
     
     # Save the figure
     plt.tight_layout()
@@ -279,10 +264,6 @@
         plt.savefig("images/dla/sor_benchmark_eta.pdf")
     else:
         plt.show()
-=======
-    if savefig:
-        plt.savefig("images/dla/sor_benchmark_eta.pdf")
->>>>>>> f206b9b9
     
     return results
 
@@ -297,7 +278,7 @@
 
     # Test different eta values with the optimal omega
     print("\nRunning full DLA simulations with optimal omega...")
-    results = run_dla_experiments(etas=etas, size=100, steps=500)
+    results = run_dla_experiments(etas=etas, size=100, steps=500, parallel=True, savefig=True)
 
     # Measure fractal dimension
     print("\nMeasuring fractal dimension...")
